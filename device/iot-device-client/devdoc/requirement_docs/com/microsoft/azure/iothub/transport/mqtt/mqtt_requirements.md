# Mqtt Requirements

## Overview

An MQTT is an abtract class defining all the operations that can be performed over MQTT between a device and an IoT Hub. This class implements the Eclipse Paho MqttCallback interface and overrides the connectionLost and messageArrived events.

## References

## Exposed API

```java
public final class Mqtt implements MqttCallback
{
    public Mqtt(String serverURI, String clientId, String userName, String password, IotHubSSLContext iotHubSSLContext) throws IOException;
    public Mqtt() throws IOException;

    Pair<String, byte[]> peekMessage() throws IOException;

    private class MqttConnectionInfo
    {
        MqttConnectionInfo(String serverURI, String clientId, String userName, String password, IotHubSSLContext iotHubSSLContext) throws IOException
        private void updateConnectionOptions(String userName, String userPassword, IotHubSSLContext iotHubSSLContext)
    }

    protected void connect() throws IOException
    protected void disconnect() throws IOException
    protected void publish(String publishTopic, byte[] payload) throws IOException
    protected void subscribe(String topic) throws IOException
    protected void unsubscribe(String topic) throws IOException
    public Message receive() throws IOException;
    public void restartBaseMqtt();

    public void connectionLost(Throwable throwable);
    public void messageArrived(String topic, MqttMessage mqttMessage);
}
```


### Mqtt

```java
public Mqtt();
```
**SRS_Mqtt_25_001: [**The constructor shall instantiate MQTT lock for using base class.**]**

### Mqtt

```java
public Mqtt(String serverURI, String clientId, String userName, String password, IotHubSSLContext iotHubSSLContext);
```

**SRS_Mqtt_25_002: [**The constructor shall throw InvalidParameter Exception if any of the parameters are null or empty .**]**

**SRS_Mqtt_25_003: [**The constructor shall use the configuration to instantiate an instance of the inner class MqttConnectionInfo if not already created.**]**

**SRS_Mqtt_25_004: [**If an instance of the inner class MqttConnectionInfo is already created than it shall return doing nothing.**]**

**SRS_Mqtt_25_045: [**The constructor throws IOException if MqttException is thrown and doesn't instantiate this instance.**]**


### restartBaseMqtt

```java
public restartBaseMqtt();
```
**SRS_Mqtt_25_046: [**restartBaseMqtt shall unset all the static variables.**]**


### connect

```java
protected void connect() throws IOException;
```

**SRS_Mqtt_25_005: [**The function shall establish an MQTT connection with an IoT Hub using the provided host name, user name, device ID, and sas token.**]**

**SRS_Mqtt_25_006: [**If the inner class MqttConnectionInfo has not been instantiated then the function shall throw IOException.**]**

**SRS_Mqtt_25_007: [**If an MQTT connection is unable to be established for any reason, the function shall throw an IOException.**]**

**SRS_Mqtt_25_008: [**If the MQTT connection is already open, the function shall do nothing.**]**


### disconnect

```java
protected void disconnect() throws IOException;
```

**SRS_Mqtt_25_009: [**The function shall close the MQTT connection.**]**

**SRS_Mqtt_25_010: [**If the MQTT connection is closed, the function shall do nothing.**]**

**SRS_Mqtt_25_011: [**If an MQTT connection is unable to be closed for any reason, the function shall throw an IOException.**]**


### publish

```java
protected void publish(String publishTopic, byte[] payload) throws IOException;
```
**SRS_Mqtt_25_012: [**If the MQTT connection is closed, the function shall throw an IOException.**]**

**SRS_Mqtt_25_013: [**If the either publishTopic or payload is null or empty, the function shall throw an IOException.**]**

**SRS_Mqtt_25_047: [**If the MqttClientAsync client throws MqttException on call to publish or getPendingDeliveryTokens, the function shall throw an IOException with the message.**]**

**SRS_Mqtt_25_048: [**publish shall check for pending publish tokens by calling getPendingDeliveryTokens. And if there are pending tokens publish shall sleep until the number of pending tokens are less than 10 as per paho limitations**]**

**SRS_Mqtt_25_014: [**The function shall publish message payload on the publishTopic specified to the IoT Hub given in the configuration.**]**


### subscribe

```java
protected void subscribe(String topic) throws IOException;
```

**SRS_Mqtt_25_015: [**If the MQTT connection is closed, the function shall throw an IOexception with message.**]**

**SRS_Mqtt_25_016: [**If the subscribeTopic is null or empty, the function shall throw an InvalidParameter Exception.**]**

**SRS_Mqtt_25_048: [**If the Mqtt Client Async throws MqttException for any reason, the function shall throw an IOException with the message.**]**

**SRS_Mqtt_25_017: [**The function shall subscribe to subscribeTopic specified to the IoT Hub given in the configuration.**]**


### unsubscribe

```java
protected void unsubscribe(String topic) throws IOException;
```

**SRS_Mqtt_25_018: [**If the MQTT connection is closed, the function shall throw an IOException with message.**]**

**SRS_Mqtt_25_019: [**If the unsubscribeTopic is null or empty, the function shall throw an IOException.**]**

**SRS_Mqtt_25_020: [**The function shall unsubscribe from subscribeTopic specified to the IoT Hub given in the configuration.**]**


### receive

```java
public Message receive() throws IOException;
```

**SRS_Mqtt_34_021: [**If the call peekMessage returns null then this method shall do nothing and return null**]**

**SRS_Mqtt_34_022: [**If the call peekMessage returns a null or empty string then this method shall do nothing and return null**]**

**SRS_Mqtt_34_023: [**This method shall call peekMessage to get the message payload from the recevived Messages queue corresponding to the messaging client's operation.**]**

<<<<<<< HEAD
=======
<<<<<<< HEAD
>>>>>>> d270e6d5
**SRS_Mqtt_34_024: [**This method shall construct new Message with the bytes obtained from peekMessage and return the message.**]**

**SRS_Mqtt_34_025: [**If the call to peekMessage returns null when topic is non-null then this method will throw IOException**]**


### connectionLost

```java
public void connectionLost(Throwable throwable);
```
**SRS_Mqtt_25_026: [**The function shall notify all its concrete classes by calling abstract method onReconnect at the entry of the function**]**

**SRS_Mqtt_25_027: [**The function shall attempt to reconnect to the IoTHub in a loop with exponential backoff until it succeeds**]**

**SRS_Mqtt_25_028: [**The maximum wait interval until a reconnect is attempted shall be 60 seconds.**]**

**SRS_Mqtt_25_029: [**The function shall notify all its concrete classes by calling abstract method onReconnectComplete at the exit of the function**]**


### messageArrived

```java
public void messageArrived(String topic, MqttMessage mqttMessage);
```

**SRS_Mqtt_25_030: [**The payload of the message and the topic is added to the received messages queue .**]**


### constructMessage

```java
private Message constructMessage(byte[] data, String topic) throws IllegalArgumentException
```

**SRS_Mqtt_25_024: [**This method shall construct new Message with the bytes obtained from parsePayload and return the message.**]**

**SRS_Mqtt_34_041: [**This method shall call assignPropertiesToMessage so that all properties from the topic string can be assigned to the message**]**


### assignPropertiesToMessage

```java
private void assignPropertiesToMessage(Message message, String propertiesString) throws IllegalArgumentException, NumberFormatException
```

**SRS_Mqtt_34_051: [**If a topic string's property's key and value are not separated by the '=' symbol, an IllegalArgumentException shall be thrown**]**

**SRS_Mqtt_34_053: [**A property's key and value may include unusual characters such as &, %, $**]**

**SRS_Mqtt_34_054: [**A message may have 0 to many custom properties**]**



### peekMessage

```java
Pair<String, byte[]> peekMessage() throws IOException;
<<<<<<< HEAD
```
=======
```

**SRS_Mqtt_34_040: [**If allReceivedMessages queue is null then this method shall throw IOException.**]**
>>>>>>> d270e6d5
<|MERGE_RESOLUTION|>--- conflicted
+++ resolved
@@ -150,10 +150,6 @@
 
 **SRS_Mqtt_34_023: [**This method shall call peekMessage to get the message payload from the recevived Messages queue corresponding to the messaging client's operation.**]**
 
-<<<<<<< HEAD
-=======
-<<<<<<< HEAD
->>>>>>> d270e6d5
 **SRS_Mqtt_34_024: [**This method shall construct new Message with the bytes obtained from peekMessage and return the message.**]**
 
 **SRS_Mqtt_34_025: [**If the call to peekMessage returns null when topic is non-null then this method will throw IOException**]**
@@ -211,10 +207,6 @@
 
 ```java
 Pair<String, byte[]> peekMessage() throws IOException;
-<<<<<<< HEAD
-```
-=======
-```
-
-**SRS_Mqtt_34_040: [**If allReceivedMessages queue is null then this method shall throw IOException.**]**
->>>>>>> d270e6d5
+```
+
+**SRS_Mqtt_34_040: [**If allReceivedMessages queue is null then this method shall throw IOException.**]**